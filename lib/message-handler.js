--- conflicted
+++ resolved
@@ -1219,6 +1219,7 @@
                         ignore: options.session && options.session.id,
                         uid: messageUid,
                         message: messageId,
+                        thread: message.thread,
                         unseen,
                         // modseq is needed to avoid updating mailbox entry
                         modseq: newModseq
@@ -1317,32 +1318,9 @@
 
                                 // encrypt rebuilt raw
 
-<<<<<<< HEAD
                                 if (encryptRes) {
                                     // encrypted
                                     let prepared;
-=======
-                                                        if (r && r.deletedCount) {
-                                                            if (options.session) {
-                                                                options.session.writeStream.write(options.session.formatResponse('EXPUNGE', sourceUid));
-                                                            }
-
-                                                            removeEntries.push({
-                                                                command: 'EXPUNGE',
-                                                                ignore: options.session && options.session.id,
-                                                                uid: messageUid,
-                                                                message: messageId,
-                                                                thread: message.thread,
-                                                                unseen,
-                                                                // modseq is needed to avoid updating mailbox entry
-                                                                modseq: newModseq
-                                                            });
-
-                                                            if (options.showExpunged) {
-                                                                options.session.writeStream.write(options.session.formatResponse('EXPUNGE', messageUid));
-                                                            }
-                                                        }
->>>>>>> 08c58047
 
                                     try {
                                         prepared = await this.prepareMessageAsync({ raw: encryptRes });
