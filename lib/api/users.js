/* eslint global-require: 0 */

'use strict';

const log = require('npmlog');
const config = require('wild-config');
const Joi = require('joi');
const MongoPaging = require('mongo-cursor-pagination');
const { ObjectId } = require('mongodb');
const Boom = require('@hapi/boom');
const errors = require('../errors');
const consts = require('../consts');
const roles = require('../roles');
const imapTools = require('../../imap-core/lib/imap-tools');

const { getKeyInfo, escapeRegexStr, uview, formatMetaData, failAction, normalizeAddress } = require('../tools');
const {
    nextPageCursorSchema,
    previousPageCursorSchema,
    pageNrSchema,
    booleanSchema,
    metaDataSchema,
    tagsSchema,
    tagsArraySchema,
    forwardTargetSchema,
    userIdSchema,
    userUsernameSchema,
    pageLimitSchema,
    userNameSchema,
    locationSchema,
    languageSchema,
    suspendedSchema,
    pubKeySchema,
    mongoIdSchema
} = require('../schemas');

const TaskHandler = require('../task-handler');

const { publish, FORWARD_ADDED } = require('../events');

module.exports = (server, db, userHandler, settingsHandler) => {
    const taskHandler = new TaskHandler({ database: db.database });

    server.route({
        method: 'GET',
        path: '/users',

        async handler(request) {
            // permissions check
            let permission;
            let ownOnly = false;
            permission = roles.can(request.app.role).readAny('userlisting');
            if (!permission.granted && request.app.user) {
                permission = roles.can(request.app.role).readOwn('userlisting');
                if (permission.granted) {
                    ownOnly = true;
                }
            }
            request.validateAcl(permission);

            let query = request.query.query;
            let forward = request.query.forward;

            let limit = request.query.limit;
            let page = request.query.page;
            let pageNext = request.query.next;
            let pagePrevious = request.query.previous;

            let filter = query
                ? {
                      $or: [
                          {
                              address: {
                                  $regex: escapeRegexStr(query),
                                  $options: ''
                              }
                          },
                          {
                              unameview: {
                                  $regex: escapeRegexStr(uview(query)),
                                  $options: ''
                              }
                          }
                      ]
                  }
                : {};

            if (forward) {
                filter['targets.value'] = {
                    $regex: escapeRegexStr(forward),
                    $options: ''
                };
            }

            let requiredTags = (request.query.requiredTags || '').split(',').filter(tag => tag);
            let tags = (request.query.tags || '').split(',').filter(tag => tag);

            let tagsview = {};
            if (requiredTags.length) {
                tagsview.$all = requiredTags.map(tag => tag.toLowerCase());
            }

            if (tags.length) {
                tagsview.$in = tags.map(tag => tag.toLowerCase());
            }

            if (requiredTags.length || tags.length) {
                filter.tagsview = tagsview;
            }

            if (ownOnly) {
                filter._id = new ObjectId(request.app.user);
            }

            let total = await db.users.collection('users').countDocuments(filter);

            let opts = {
                limit,
                query: filter,
                fields: {
                    // FIXME: hack to keep _id in response
                    _id: true,
                    // FIXME: MongoPaging inserts fields value as second argument to col.find()
                    projection: {
                        _id: true,
                        username: true,
                        name: true,
                        address: true,
                        tags: true,
                        storageUsed: true,
                        enabled2fa: true,
                        autoreply: true,
                        targets: true,
                        quota: true,
                        activated: true,
                        disabled: true,
                        suspended: true,
                        password: true,
                        encryptMessages: true,
                        encryptForwarded: true
                    }
                },
                // _id gets removed in response if not explicitly set in paginatedField
                paginatedField: '_id',
                sortAscending: true
            };

            if (request.query.metaData) {
                opts.fields.projection.metaData = true;
            }

            if (request.query.internalData) {
                opts.fields.projection.internalData = true;
            }

            if (pageNext) {
                opts.next = pageNext;
            } else if ((!page || page > 1) && pagePrevious) {
                opts.previous = pagePrevious;
            }

            let listing;
            try {
                listing = await MongoPaging.find(db.users.collection('users'), opts);
            } catch (err) {
                let error = Boom.boomify(new Error('MongoDB Error: ' + err.message), { statusCode: 500 });
                error.output.payload.code = 'InternalDatabaseError';
                throw error;
            }

            if (!listing.hasPrevious) {
                page = 1;
            }

            let settings = await settingsHandler.getMulti(['const:max:storage']);

            let response = {
                success: true,
                query,
                total,
                page,
                previousCursor: listing.hasPrevious ? listing.previous : false,
                nextCursor: listing.hasNext ? listing.next : false,
                results: (listing.results || []).map(userData => {
                    let values = {
                        id: userData._id.toString(),
                        username: userData.username,
                        name: userData.name,
                        address: userData.address,
                        tags: userData.tags || [],
                        targets: userData.targets && userData.targets.map(t => t.value),
                        enabled2fa: tools.getEnabled2fa(userData.enabled2fa),
                        autoreply: !!userData.autoreply,
                        encryptMessages: !!userData.encryptMessages,
                        encryptForwarded: !!userData.encryptForwarded,
                        quota: {
                            allowed: Number(userData.quota) || (config.maxStorage ? config.maxStorage * 1024 * 1024 : settings['const:max:storage']),
                            used: Math.max(Number(userData.storageUsed) || 0, 0)
                        },
                        hasPasswordSet: !!userData.password || !!userData.tempPassword,
                        activated: !!userData.activated,
                        disabled: !!userData.disabled,
                        suspended: !!userData.suspended
                    };

                    if (userData.metaData) {
                        values.metaData = formatMetaData(userData.metaData);
                    }

                    if (userData.internalData) {
                        values.internalData = formatMetaData(userData.internalData);
                    }

                    return permission.filter(values);
                })
            };

            return response;
        },

        options: {
            description: 'List registered users',
            notes: 'List registered user accounts',
            tags: ['api', 'Users'],

            plugins: {},

            validate: {
                options: {
                    stripUnknown: false,
                    abortEarly: false,
                    convert: true
                },

                failAction,

                query: Joi.object({
                    query: Joi.string().empty('').lowercase().max(255).example('myuser').description('Partial match of username or default email address'),
                    forward: Joi.string().empty('').lowercase().max(255).description('Partial match of a forward email address or URL'),
                    tags: tagsSchema.empty('').description('Comma separated list of tags. The user must have at least one to be set'),
                    requiredTags: tagsSchema.empty('').description('Comma separated list of tags. The user must have all listed tags to be set'),
                    metaData: booleanSchema.description('If true, then includes metaData in the response'),
                    internalData: booleanSchema.description('If true, then includes internalData in the response. Not shown for user-role tokens.'),

                    limit: pageLimitSchema,
                    next: nextPageCursorSchema,
                    previous: previousPageCursorSchema,
                    page: pageNrSchema
                }).label('ListUsersQuery')
            },

            response: {
                schema: Joi.object({
                    success: Joi.boolean().example(true).required().description('Was the query successful or not'),
                    query: Joi.string().example('myuser').description('Requested partial match'),
                    total: Joi.number().required().example(123).description('How many users were found'),
                    page: Joi.number().required().example(1).description('Current response page'),
                    previousCursor: previousPageCursorSchema.allow(false),
                    nextCursor: nextPageCursorSchema.allow(false),
                    results: Joi.array()
                        .items(
                            Joi.object({
                                id: userIdSchema,
                                username: userUsernameSchema.description('Username'),
                                name: userNameSchema,
                                address: Joi.string().email().example('john@example.com').description('Default email address of the user'),
                                tags: tagsArraySchema.example(['status:user', 'account:example.com']).description('A list of tags associated with the user'),
                                targets: forwardTargetSchema,
                                enabled2fa: Joi.array()
                                    .items(Joi.string().valid('totp', 'u2f', 'custom'))
                                    .description('A list of enabled two-factor authentication schemes'),
                                autoreply: booleanSchema.description(
                                    'Is autoreply enabled or not (start time may still be in the future or end time in the past)'
                                ),
                                encryptMessages: booleanSchema.description('Are messages automatically encrypted'),
                                encryptForwarded: booleanSchema.description('Are forwarded messages encrypted'),
                                quota: Joi.object({
                                    allowed: Joi.number()
                                        .example(1024 * 1024 * 1024)
                                        .description('Maximum allowed storage in bytes'),
                                    used: Joi.number()
                                        .example(512 * 1024)
                                        .description('Currently used storage in bytes')
                                }).description('User quota usage'),
                                hasPasswordSet: booleanSchema.description('Does the user have a password set'),
                                activated: booleanSchema.description('Is the account activated'),
                                disabled: booleanSchema.description(
                                    'Is the account disabled or not. Disabled user can not authenticate or receive any new mail'
                                ),
                                suspended: suspendedSchema,

                                metaData: Joi.object().description('Custom metadata value. Included if "metaData" query argument was "true"'),
                                internalData: Joi.object().description(
                                    'Custom metadata value for internal use. Included if "internalData" query argument was "true" and request was not made using a user-role token'
                                )
                            }).label('UsersListItem')
                        )
                        .description('Result listing')
                        .label('UsersListItems')
                }).label('ListUsersQueryReponse'),
                failAction: 'log'
            }
        }
    });

    server.route({
        method: 'POST',
        path: '/users',

        async handler(request) {
            // permissions check
            let permission = roles.can(request.app.role).createAny('users');
            request.validateAcl(permission);

            // filter out unallowed fields
            let values = permission.filter(request.payload);

            // reformat targets array
            if (values.targets && values.targets.length) {
                values.targets = values.targets
                    .map(target => {
                        if (!/^smtps?:/i.test(target) && !/^https?:/i.test(target) && target.indexOf('@') >= 0) {
                            // email
                            return {
                                id: new ObjectId(),
                                type: 'mail',
                                value: target
                            };
                        } else if (/^smtps?:/i.test(target)) {
                            return {
                                id: new ObjectId(),
                                type: 'relay',
                                value: target
                            };
                        } else if (/^https?:/i.test(target)) {
                            return {
                                id: new ObjectId(),
                                type: 'http',
                                value: target
                            };
                        }
                    })
                    .filter(target => target);
            }

            if (values.tags) {
                values.tagsview = values.tags.map(tag => tag.toLowerCase());
            }

            if (values.fromWhitelist && values.fromWhitelist.length) {
                values.fromWhitelist = Array.from(new Set(values.fromWhitelist.map(address => normalizeAddress(address))));
            }

            if (values.mailboxes) {
                let seen = new Set(['INBOX']);
                for (let key of ['sent', 'junk', 'trash', 'drafts']) {
                    if (!values.mailboxes[key]) {
                        continue;
                    }
                    values.mailboxes[key] = imapTools.normalizeMailbox(values.mailboxes[key]);
                    if (seen.has(values.mailboxes[key])) {
                        let error = Boom.boomify(new Error('Duplicate mailbox name: ' + values.mailboxes[key]), { statusCode: 400 });
                        error.output.payload.code = 'InputValidationError';
                        throw error;
                    }
                    seen.add(values.mailboxes[key]);

                    // rename key to use specialUse format ("seen"->"\\Seen")
                    delete values.mailboxes[key];
                    values.mailboxes[key.replace(/^./, c => '\\' + c.toUpperCase())] = values.mailboxes[key];
                }
            }

            try {
                await getKeyInfo(values.pubKey);
            } catch (err) {
                let error = Boom.boomify(new Error('PGP key validation failed. ' + err.message), { statusCode: 400 });
                error.output.payload.code = 'InputValidationError';
                throw error;
            }

            let user;
            try {
                user = await userHandler.create(values);
            } catch (err) {
                log.error('API', err);
                let error = Boom.boomify(err, { statusCode: err.responseCode || 500 });
                error.output.payload.code = err.code;
                error.output.payload.username = values.username;
                throw error;
            }

            if (values.targets) {
                for (let target of values.targets) {
                    // log as new redirect targets
                    try {
                        await userHandler.logAuthEvent(user, {
                            action: 'user forward added',
                            result: 'success',
                            target: target.value,
                            protocol: 'API',
                            sess: values.sess,
                            ip: values.ip
                        });
                    } catch (err) {
                        // ignore
                        log.error('API', err);
                    }

                    await publish(db.redis, {
                        ev: FORWARD_ADDED,
                        user,
                        type: 'user',
                        target: target.value
                    });
                }
            }

            return {
                success: !!user,
                id: user
            };
        },

        options: {
            description: 'Create a user',
            notes: 'Create a new user account',
            tags: ['api', 'Users'],

            plugins: {},

            validate: {
                options: {
                    stripUnknown: false,
                    abortEarly: false,
                    convert: true
                },

                failAction,

                payload: Joi.object({
                    username: userUsernameSchema
                        .required()
                        .description('Username of the user. Dots are allowed but informational only ("user.name" is the same as "username").'),

                    name: userNameSchema,

                    address: Joi.string()
                        .email({ tlds: false })
                        .example('john@example.com')
                        .description('Default email address for the user (autogenerated if not set)'),

                    password: Joi.string()
                        .max(1024)
                        .allow(false, '')
                        .required()
                        .example('secretvalue')
                        .description(
                            'Password for the user. Set to boolean "false" to disable password usage for the master scope. Application Specific Passwords would still be allowed.'
                        ),

                    hashedPassword: booleanSchema
                        .default(false)
                        .example(false)
                        .description(
                            'If "true" then password is already hashed, so store it as it is. Supported hashes: "pbkdf2", "bcrypt" ($2a, $2y, $2b), "md5" ($1), "sha512" ($6), sha256 ($5), "argon2" ($argon2d, $argon2i, $argon2id). Stored hashes are rehashed to "pbkdf2" on first successful password check.'
                        ),

                    emptyAddress: booleanSchema
                        .default(false)
                        .example(false)
                        .description(
                            'If "true" then do not autogenerate missing email address for the user. Only needed if you want to create a user account that does not have any email address associated.'
                        ),

                    language: languageSchema.empty(''),
                    location: locationSchema.empty(''),

                    retention: Joi.number()
                        .allow(false)
                        .min(0)
                        .default(0)
                        .example(0)
                        .description('Default retention time (in ms). Set to 0 or false to disable.'),

                    targets: forwardTargetSchema,

                    spamLevel: Joi.number()
                        .min(0)
                        .max(100)
                        .default(50)
                        .example(50)
                        .description('Relative scale for detecting spam. 0 means that everything is spam, 100 means that nothing is spam'),

                    quota: Joi.number()
                        .min(0)
                        .default(0)
                        .example(1024 * 1024 * 1024)
                        .description('Maximum allowed storage in bytes. Set to 0 to use the default value.'),

                    recipients: Joi.number()
                        .min(0)
                        .default(0)
                        .example(2000)
                        .description('How many messages per 24 hour can be sent. Set to 0 to use the default value.'),

                    forwards: Joi.number()
                        .min(0)
                        .default(0)
                        .example(2000)
                        .description('How many messages per 24 hour can be forwarded. Set to 0 to use the default value.'),

                    requirePasswordChange: booleanSchema
                        .default(false)
                        .example(false)
                        .description('If "true" then sets a flag that requires the user to change their password.'),

                    imapMaxUpload: Joi.number()
                        .min(0)
                        .default(0)
                        .example(5 * 1024 * 1024 * 1024)
                        .description('How many bytes can be uploaded via IMAP during 24 hour'),
                    imapMaxDownload: Joi.number()
                        .min(0)
                        .default(0)
                        .example(20 * 1024 * 1024 * 1024)
                        .description('How many bytes can be downloaded via IMAP during 24 hour'),
                    pop3MaxDownload: Joi.number()
                        .min(0)
                        .default(0)
                        .example(20 * 1024 * 1024 * 1024)
                        .description('How many bytes can be downloaded via POP3 during 24 hour'),
                    pop3MaxMessages: Joi.number().min(0).default(0).example(300).description('How many latest messages to list in POP3 session'),
                    imapMaxConnections: Joi.number().min(0).default(0).example(15).description('How many parallel IMAP connections are alowed'),
                    receivedMax: Joi.number().min(0).default(0).example(60).description('How many messages can be received from MX during 60 seconds'),

                    fromWhitelist: Joi.array()
                        .items(Joi.string().trim().max(128))
                        .example(['user@alternative.domain', '*@example.com'])
                        .description('A list of additional email addresses this user can send mail from. Wildcard is allowed.'),

                    tags: tagsArraySchema.example(['status:user', 'account:example.com']).description('A list of tags associated with this user'),
                    addTagsToAddress: booleanSchema
                        .default(false)
                        .example(false)
                        .description('If true then autogenerated address gets the same tags as the user'),

                    uploadSentMessages: booleanSchema
                        .default(false)
                        .example(false)
                        .description(
                            'If true then all messages sent through MSA are also uploaded to the Sent Mail folder. Might cause duplicates with some email clients, so disabled by default.'
                        ),

                    mailboxes: Joi.object()
                        .keys({
                            sent: Joi.string()
                                .empty('')
                                .regex(/\/{2,}|\/$/, { invert: true })
                                .example('Saadetud kirjad')
                                .description('Folder name for sent emails'),
                            trash: Joi.string()
                                .empty('')
                                .regex(/\/{2,}|\/$/, { invert: true })
                                .example('Prügikast')
                                .description('Folder name for deleted emails'),
                            junk: Joi.string()
                                .empty('')
                                .regex(/\/{2,}|\/$/, { invert: true })
                                .example('Praht')
                                .description('Folder name for junk emails'),
                            drafts: Joi.string()
                                .empty('')
                                .regex(/\/{2,}|\/$/, { invert: true })
                                .example('Mustandid')
                                .description('Folder name for draft emails')
                        })
                        .label('SetSpecialMailboxNames')
                        .description('Optional names for special mailboxes'),

                    disabledScopes: Joi.array()
                        .items(Joi.string().valid(...consts.SCOPES))
                        .unique()
                        .default([])
                        .example(['imap', 'pop3', 'smtp'])
                        .description('List of scopes that are disabled for this user'),

                    metaData: metaDataSchema
                        .label('metaData')
                        .example({ accountIcon: 'avatar.png' })
                        .description('Optional metadata, must be an object or JSON formatted string'),
                    internalData: metaDataSchema
                        .label('internalData')
                        .example({ inTrial: true })
                        .description(
                            'Optional metadata for internal use, must be an object or JSON formatted string of an object. Not available for user-role tokens'
                        ),

                    pubKey: pubKeySchema.allow(''),
                    encryptMessages: booleanSchema.default(false).example(false).description('Are messages automatically encrypted'),
                    encryptForwarded: booleanSchema.default(false).example(false).description('Are forwarded messages encrypted')
                }).label('CreateUserPayload')
            },

            response: {
                schema: Joi.object({
                    success: Joi.boolean().example(true).required().description('Was the query successful or not'),
                    id: userIdSchema
                }).label('CreateUserReponse'),
                failAction: 'log'
            }
        }
    });

    server.route({
        method: 'GET',
        path: '/users/resolve/{username}',

        async handler(request) {
            // permissions check
            let permission = roles.can(request.app.role).readAny('users');
            request.validateAcl(permission);

            let username = request.params.username;

            let userData;
            try {
                userData = await db.users.collection('users').findOne(
                    {
                        unameview: username.replace(/\./g, '')
                    },
                    {
                        projection: {
                            _id: true
                        }
                    }
                );
            } catch (err) {
                let error = Boom.boomify(new Error('MongoDB Error: ' + err.message), { statusCode: 500 });
                error.output.payload.code = 'InternalDatabaseError';
                throw error;
            }

            if (!userData) {
                let error = Boom.boomify(new Error('This user does not exist'), { statusCode: 404 });
                error.output.payload.code = 'UserNotFound';
                throw error;
            }

            return {
                success: true,
                id: userData._id.toString()
            };
        },

        options: {
            description: 'Resolve ID for a username',
            notes: 'Searches for a user account based on the username. Exact matches only.',
            tags: ['api', 'Users'],

            plugins: {},

            validate: {
                options: {
                    stripUnknown: false,
                    abortEarly: false,
                    convert: true
                },

                failAction,

                params: Joi.object({
                    username: userUsernameSchema
                        .required()
                        .example('myuser2')
                        .description(
                            'Username of the user. Alphanumeric value. Must start with a letter, dots are allowed but informational only ("user.name" is the same as "username")'
                        )
                }).label('ResolveUserParams')
            },

            response: {
                schema: Joi.object({
                    success: Joi.boolean().example(true).required().description('Was the query successful or not'),
                    id: Joi.string().hex().length(24).example('613b069b9a6cbad5ba18d552')
                }).label('ResolveUserReponse'),
                failAction: 'log'
            }
        }
    });

    server.route({
        method: 'GET',
        path: '/users/{user}',

        async handler(request) {
            // permissions check
            let permission;
            if (request.app.user && request.app.user === request.params.user) {
                permission = roles.can(request.app.role).readOwn('users');
            } else {
                permission = roles.can(request.app.role).readAny('users');
            }
            request.validateAcl(permission);

            let user = new ObjectId(request.params.user);

            let userData;

            try {
                userData = await db.users.collection('users').findOne({
                    _id: user
                });
            } catch (err) {
                let error = Boom.boomify(new Error('MongoDB Error: ' + err.message), { statusCode: 500 });
                error.output.payload.code = 'InternalDatabaseError';
                throw error;
            }

            if (!userData) {
                let error = Boom.boomify(new Error('This user does not exist'), { statusCode: 404 });
                error.output.payload.code = 'UserNotFound';
                throw error;
            }

            let response;
            try {
                response = await db.redis
                    .multi()
                    // sending counters are stored in Redis

                    // sent messages
                    .get('wdr:' + userData._id.toString())
                    .ttl('wdr:' + userData._id.toString())

                    // forwarded messages
                    .get('wdf:' + userData._id.toString())
                    .ttl('wdf:' + userData._id.toString())

                    //  rate limited recipient
                    .get('rl:rcpt:' + userData._id.toString())
                    .ttl('rl:rcpt:' + userData._id.toString())

                    //  rate limited imap uploads
                    .get('iup:' + userData._id.toString())
                    .ttl('iup:' + userData._id.toString())

                    //  rate limited imap downloads
                    .get('idw:' + userData._id.toString())
                    .ttl('idw:' + userData._id.toString())

                    //  rate limited pop3 downloads
                    .get('pdw:' + userData._id.toString())
                    .ttl('pdw:' + userData._id.toString())

                    .hget('lim:imap', userData._id.toString())

                    .exec();
            } catch (err) {
                // ignore
                errors.notify(err, { userId: user });
            }

            let settings = await settingsHandler.getMulti(['const:max:storage', 'const:max:recipients', 'const:max:forwards']);

            let recipients = Number(userData.recipients) || config.maxRecipients || settings['const:max:recipients'];
            let forwards = Number(userData.forwards) || config.maxForwards || settings['const:max:forwards'];

            let recipientsSent = Number(response && response[0] && response[0][1]) || 0;
            let recipientsTtl = Number(response && response[1] && response[1][1]) || 0;

            let forwardsSent = Number(response && response[2] && response[2][1]) || 0;
            let forwardsTtl = Number(response && response[3] && response[3][1]) || 0;

            let received = Number(response && response[4] && response[4][1]) || 0;
            let receivedTtl = Number(response && response[5] && response[5][1]) || 0;

            let imapUpload = Number(response && response[6] && response[6][1]) || 0;
            let imapUploadTtl = Number(response && response[7] && response[7][1]) || 0;

            let imapDownload = Number(response && response[8] && response[8][1]) || 0;
            let imapDownloadTtl = Number(response && response[9] && response[9][1]) || 0;

            let pop3Download = Number(response && response[10] && response[10][1]) || 0;
            let pop3DownloadTtl = Number(response && response[11] && response[11][1]) || 0;

            let imapMaxConnections = Number(response && response[12] && response[12][1]) || 0;

            let keyInfo;
            try {
                keyInfo = await getKeyInfo(userData.pubKey);
            } catch (err) {
                errors.notify(err, { userId: user, source: 'pgp' });
            }

<<<<<<< HEAD
            return permission.filter({
                success: true,
                id: user.toString(),
=======
            res.json(
                permission.filter({
                    success: true,
                    id: user.toString(),

                    username: userData.username,
                    name: userData.name,

                    address: userData.address,

                    language: userData.language,
                    retention: userData.retention || false,

                    enabled2fa: tools.getEnabled2fa(userData.enabled2fa),
                    autoreply: !!userData.autoreply,
>>>>>>> db05cd56

                username: userData.username,
                name: userData.name,

                address: userData.address,

                language: userData.language,
                location: userData.location,

                retention: userData.retention || false,

                enabled2fa: Array.isArray(userData.enabled2fa) ? userData.enabled2fa : [].concat(userData.enabled2fa ? 'totp' : []),
                autoreply: !!userData.autoreply,

                encryptMessages: userData.encryptMessages,
                encryptForwarded: userData.encryptForwarded,
                pubKey: userData.pubKey,
                spamLevel: userData.spamLevel,
                keyInfo,

                metaData: formatMetaData(userData.metaData),
                internalData: formatMetaData(userData.internalData),

                targets: [].concat(userData.targets || []).map(targetData => targetData.value),

                limits: {
                    quota: {
                        allowed: Number(userData.quota) || (config.maxStorage ? config.maxStorage * 1024 * 1024 : settings['const:max:storage']),
                        used: Math.max(Number(userData.storageUsed) || 0, 0)
                    },

                    recipients: {
                        allowed: recipients,
                        used: recipientsSent,
                        ttl: recipientsTtl >= 0 ? recipientsTtl : false
                    },

                    forwards: {
                        allowed: forwards,
                        used: forwardsSent,
                        ttl: forwardsTtl >= 0 ? forwardsTtl : false
                    },

                    received: {
                        allowed: Number(userData.receivedMax) || 60,
                        used: received,
                        ttl: receivedTtl >= 0 ? receivedTtl : false
                    },

                    imapUpload: {
                        allowed: Number(userData.imapMaxUpload) || (config.imap.maxUploadMB || 10000) * 1024 * 1024,
                        used: imapUpload,
                        ttl: imapUploadTtl >= 0 ? imapUploadTtl : false
                    },

                    imapDownload: {
                        allowed: Number(userData.imapMaxDownload) || (config.imap.maxDownloadMB || 10000) * 1024 * 1024,
                        used: imapDownload,
                        ttl: imapDownloadTtl >= 0 ? imapDownloadTtl : false
                    },

                    pop3Download: {
                        allowed: Number(userData.pop3MaxDownload) || (config.pop3.maxDownloadMB || 10000) * 1024 * 1024,
                        used: pop3Download,
                        ttl: pop3DownloadTtl >= 0 ? pop3DownloadTtl : false
                    },

                    pop3MaxMessages: {
                        allowed: Number(userData.pop3MaxMessages) || config.pop3.maxMessages
                    },

                    imapMaxConnections: {
                        allowed: Number(userData.imapMaxConnections) || config.imap.maxConnections,
                        used: imapMaxConnections
                    }
                },

                tags: userData.tags || [],

                fromWhitelist: userData.fromWhitelist || [],

                disabledScopes: userData.disabledScopes || [],

                hasPasswordSet: !!userData.password || !!userData.tempPassword,
                activated: !!userData.activated,
                disabled: !!userData.disabled,
                suspended: !!userData.suspended
            });
        },

        options: {
            description: 'Request user information',
            notes: 'Request user information based on the account ID',
            tags: ['api', 'Users'],

            plugins: {},

            validate: {
                options: {
                    stripUnknown: false,
                    abortEarly: false,
                    convert: true
                },

                failAction,

                params: Joi.object({
                    user: userIdSchema.required()
                }).label('UserParams')
            },

            response: {
                schema: Joi.object({
                    success: Joi.boolean().example(true).required().description('Was the query successful or not'),
                    id: userIdSchema,

                    username: userUsernameSchema.description('Username'),
                    name: userNameSchema,

                    address: Joi.string().email().example('john@example.com').description('Default email address of the user'),

                    language: languageSchema,
                    location: locationSchema,

                    retention: Joi.number().allow(false).min(0).default(0).example(false).description('Default retention time (in ms). False if not enabled.'),

                    enabled2fa: Joi.array()
                        .items(Joi.string().valid('totp', 'u2f', 'custom'))
                        .description('A list of enabled two-factor authentication schemes'),
                    autoreply: booleanSchema
                        .example(false)
                        .description('Is autoreply enabled or not (start time may still be in the future or end time in the past)'),

                    encryptMessages: booleanSchema.example(false).description('Are messages automatically encrypted'),
                    encryptForwarded: booleanSchema.example(false).description('Are forwarded messages encrypted'),
                    pubKey: pubKeySchema.allow(''),

                    spamLevel: Joi.number()
                        .min(0)
                        .max(100)
                        .default(50)
                        .example(50)
                        .description('Relative scale for detecting spam. 0 means that everything is spam, 100 means that nothing is spam'),

                    keyInfo: Joi.object({
                        name: Joi.string().example('John Smith').description('Name listed in public key'),
                        address: Joi.string().example('john@example.com').description('E-mail address listed in public key'),
                        fingerprint: Joi.string().example('213fb18b6dca1e2869de47e6954bb3cc1fe60482').description('Fingerprint of the public key')
                    })
                        .label('KeyInfo')
                        .allow(false)
                        .description('Information about public key or false if key is not available'),

                    metaData: Joi.object().unknown(true).example({ accountIcon: 'avatar.png' }).label('UserMetaData').description('Custom metadata value'),

                    internalData: Joi.object()
                        .unknown(true)
                        .example({ accountStatus: 'in_trial' })
                        .label('UserInternalData')
                        .description('Custom metadata value for internal use. Included only if the request was not made using a user-role token'),

                    targets: forwardTargetSchema,

                    limits: Joi.object({
                        quota: Joi.object({
                            allowed: Joi.number()
                                .example(1024 * 1024 * 1024)
                                .description('Allowed storage quota of the user in bytes'),
                            used: Joi.number()
                                .example(512 * 1024)
                                .description('Currently used storage in bytes')
                        })
                            .label('UserStorageQuota')
                            .description('Quota usage limits'),

                        recipients: Joi.object({
                            allowed: Joi.number().example(2000).description('How many messages per 24 hours can be sent'),
                            used: Joi.number().example(381).description('How many messages are sent during current 24 hour period'),
                            ttl: Joi.number()
                                .allow(false)
                                .example(6 * 3600 + 12 * 60 + 7)
                                .description('Time until the end of current 24 hour period')
                        })
                            .label('UserRecipientsQuota')
                            .description('Sending quota'),

                        forwards: Joi.object({
                            allowed: Joi.number().example(2000).description('How many messages per 24 hours can be forwarded'),
                            used: Joi.number().example(381).description('How many messages are forwarded during current 24 hour period'),
                            ttl: Joi.number().allow(false).description('Time until the end of current 24 hour period')
                        })
                            .label('UserForwardsQuota')
                            .description('Forwarding quota'),

                        received: Joi.object({
                            allowed: Joi.number().example(60).description('How many messages per 1 hour can be received'),
                            used: Joi.number().example(56).description('How many messages are received during current 1 hour period'),
                            ttl: Joi.number().allow(false).description('Time until the end of current 1 hour period')
                        })
                            .label('UserReceivedQuota')
                            .description('Receiving quota'),

                        imapUpload: Joi.object({
                            allowed: Joi.number()
                                .example(20 * 1024 * 1024)
                                .description('How many bytes per 24 hours can be uploaded via IMAP. Only message contents are counted, not protocol overhead.'),
                            used: Joi.number()
                                .example(3 * 1024 * 1024)
                                .description('How many bytes are uploaded during current 24 hour period.'),
                            ttl: Joi.number().allow(false).description('Time until the end of current 24 hour period')
                        })
                            .label('UserIMAPUploadQuota')
                            .description('IMAP upload quota'),

                        imapDownload: Joi.object({
                            allowed: Joi.number()
                                .example(20 * 1024 * 1024)
                                .description(
                                    'How many bytes per 24 hours can be downloaded via IMAP. Only message contents are counted, not protocol overhead.'
                                ),
                            used: Joi.number()
                                .example(3 * 1024 * 1024)
                                .description('How many bytes are downloaded during current 24 hour period'),
                            ttl: Joi.number().allow(false).description('Time until the end of current 24 hour period')
                        })
                            .label('UserIMAPDownloadQuota')
                            .description('IMAP download quota'),

                        pop3Download: Joi.object({
                            allowed: Joi.number()
                                .example(20 * 1024 * 1024)
                                .description(
                                    'How many bytes per 24 hours can be downloaded via POP3. Only message contents are counted, not protocol overhead.'
                                ),
                            used: Joi.number()
                                .example(3 * 1024 * 1024)
                                .description('How many bytes are downloaded during current 24 hour period'),
                            ttl: Joi.number().allow(false).description('Time until the end of current 24 hour period')
                        })
                            .label('UserPOP3DownloadQuota')
                            .description('POP3 download quota'),

                        pop3MaxMessages: Joi.object({
                            allowed: Joi.number().example(250).description('Maximum messages allowed to see in POP3')
                        })
                            .label('UserPOP3MessagesQuota')
                            .description('General POP3 limitations'),

                        imapMaxConnections: Joi.object({
                            allowed: Joi.number().example(15).description('How many parallel IMAP connections are permitted'),
                            used: Joi.number().example(5).description('How many parallel IMAP connections are currenlty in use')
                        })
                            .label('UserIMAPConnectionQuota')
                            .description('IMAP connection count limits')
                    })
                        .label('UserQuotaInfo')
                        .description('Account limits and usage'),

                    tags: tagsArraySchema.example(['status:user', 'account:example.com']).description('A list of tags associated with the user'),

                    fromWhitelist: Joi.array()
                        .items(Joi.string().trim().max(128))
                        .example(['user@alternative.domain', '*@example.com'])
                        .description('A list of additional email addresses this user can send mail from. Wildcard is allowed.'),

                    disabledScopes: Joi.array()
                        .items(Joi.string().valid(...consts.SCOPES))
                        .unique()
                        .default([])
                        .example(['imap', 'pop3', 'smtp'])
                        .description('List of scopes that are disabled for this user'),

                    hasPasswordSet: booleanSchema.example(true).description('Does the user have a password set'),
                    activated: booleanSchema.example(true).description('Is the account activated'),
                    disabled: booleanSchema
                        .example(false)
                        .description('Is the account disabled or not. Disabled user can not authenticate or receive any new mail'),
                    suspended: suspendedSchema
                }).label('GetUserReponse'),
                failAction: 'log'
            }
        }
    });

    server.route({
        method: 'PUT',
        path: '/users/{user}',

        async handler(request) {
            // permissions check
            let permission;
            if (request.app.user && request.app.user === request.params.user) {
                permission = roles.can(request.app.role).updateOwn('users');
            } else {
                permission = roles.can(request.app.role).updateAny('users');
            }
            request.validateAcl(permission);

            // filter out unallowed fields
            let values = permission.filter(request.payload);

            let user = new ObjectId(request.params.user);

            let targets = values.targets;
            let existingTargets;

            if (targets) {
                for (let i = 0, len = targets.length; i < len; i++) {
                    let target = targets[i];
                    if (!/^smtps?:/i.test(target) && !/^https?:/i.test(target) && target.indexOf('@') >= 0) {
                        // email
                        targets[i] = {
                            id: new ObjectId(),
                            type: 'mail',
                            value: target
                        };
                    } else if (/^smtps?:/i.test(target)) {
                        targets[i] = {
                            id: new ObjectId(),
                            type: 'relay',
                            value: target
                        };
                    } else if (/^https?:/i.test(target)) {
                        targets[i] = {
                            id: new ObjectId(),
                            type: 'http',
                            value: target
                        };
                    }
                }

                values.targets = targets;

                let existingUserData;
                try {
                    existingUserData = await db.users.collection('users').findOne(
                        {
                            _id: user
                        },
                        {
                            projection: {
                                targets: true
                            }
                        }
                    );
                    existingTargets = (existingUserData.targets || []).map(target => target.value);
                } catch (err) {
                    let error = Boom.boomify(new Error('MongoDB Error: ' + err.message), { statusCode: 500 });
                    error.output.payload.code = 'InternalDatabaseError';
                    throw error;
                }
            }

            if (values.tags) {
                values.tagsview = values.tags.map(tag => tag.toLowerCase());
            }

            if (values.fromWhitelist && values.fromWhitelist.length) {
                values.fromWhitelist = Array.from(new Set(values.fromWhitelist.map(address => normalizeAddress(address))));
            }

            try {
                await getKeyInfo(values.pubKey);
            } catch (err) {
                let error = Boom.boomify(new Error('PGP key validation failed. ' + err.message), { statusCode: 400 });
                error.output.payload.code = 'InputValidationError';
                throw error;
            }

            let updateResponse;
            try {
                updateResponse = await userHandler.update(user, values);
            } catch (err) {
                log.error('API', err);
                let error = Boom.boomify(err, { statusCode: err.responseCode || 500 });
                error.output.payload.code = err.code;
                error.output.payload.username = values.username;
                throw error;
            }

            let { success, passwordChanged } = updateResponse || {};
            if (passwordChanged) {
                try {
                    // update access token data for current session after password change
                    await request.updateAccessToken();
                } catch (err) {
                    // ignore
                }
            }

            // compare new forwards against existing ones
            if (targets) {
                for (let target of targets) {
                    if (!existingTargets.includes(target.value)) {
                        // found new forward
                        try {
                            await userHandler.logAuthEvent(user, {
                                action: 'user forward added',
                                result: 'success',
                                target: target.value,
                                protocol: 'API',
                                sess: values.sess,
                                ip: values.ip
                            });
                        } catch (err) {
                            // ignore
                            log.error('API', err);
                        }

                        await publish(db.redis, {
                            ev: FORWARD_ADDED,
                            user,
                            type: 'user',
                            target: target.value
                        });
                    }
                }
            }

            return {
                success,
                id: user.toString()
            };
        },

        options: {
            description: 'Update user information',
            notes: 'Update user account information',
            tags: ['api', 'Users'],

            plugins: {},

            validate: {
                options: {
                    stripUnknown: false,
                    abortEarly: false,
                    convert: true
                },

                failAction,

                params: Joi.object({
                    user: userIdSchema.required()
                }).label('UserParams'),

                payload: Joi.object({
                    //if set then this password is validated before data is updated
                    existingPassword: Joi.string().empty('').min(1).max(256).description('Existing password to validate request'),

                    name: userNameSchema.allow(''),

                    password: Joi.string()
                        .max(1024)
                        .allow(false, '')
                        .example('secretvalue')
                        .description(
                            'Password for the user. Set to boolean "false" to disable password usage for the master scope. Application Specific Passwords would still be allowed.'
                        ),

                    hashedPassword: booleanSchema
                        .default(false)
                        .example(false)
                        .description(
                            'If "true" then password is already hashed, so store it as it is. Supported hashes: "pbkdf2", "bcrypt" ($2a, $2y, $2b), "md5" ($1), "sha512" ($6), sha256 ($5), "argon2" ($argon2d, $argon2i, $argon2id). Stored hashes are rehashed to "pbkdf2" on first successful password check.'
                        ),

                    language: languageSchema.empty(''),
                    location: locationSchema.empty(''),

                    retention: Joi.number()
                        .allow(false)
                        .min(0)
                        .default(0)
                        .example(0)
                        .description('Default retention time (in ms). Set to 0 or false to disable.'),

                    targets: forwardTargetSchema,

                    spamLevel: Joi.number()
                        .min(0)
                        .max(100)
                        .default(50)
                        .example(50)
                        .description('Relative scale for detecting spam. 0 means that everything is spam, 100 means that nothing is spam'),

                    quota: Joi.number()
                        .min(0)
                        .default(0)
                        .example(1024 * 1024 * 1024)
                        .description('Maximum allowed storage in bytes. Set to 0 to use the default value.'),

                    recipients: Joi.number()
                        .min(0)
                        .default(0)
                        .example(2000)
                        .description('How many messages per 24 hour can be sent. Set to 0 to use the default value.'),

                    forwards: Joi.number()
                        .min(0)
                        .default(0)
                        .example(2000)
                        .description('How many messages per 24 hour can be forwarded. Set to 0 to use the default value.'),

                    imapMaxUpload: Joi.number()
                        .min(0)
                        .default(0)
                        .example(5 * 1024 * 1024 * 1024)
                        .description('How many bytes can be uploaded via IMAP during 24 hour'),
                    imapMaxDownload: Joi.number()
                        .min(0)
                        .default(0)
                        .example(20 * 1024 * 1024 * 1024)
                        .description('How many bytes can be downloaded via IMAP during 24 hour'),
                    pop3MaxDownload: Joi.number()
                        .min(0)
                        .default(0)
                        .example(20 * 1024 * 1024 * 1024)
                        .description('How many bytes can be downloaded via POP3 during 24 hour'),
                    pop3MaxMessages: Joi.number().min(0).default(0).example(300).description('How many latest messages to list in POP3 session'),
                    imapMaxConnections: Joi.number().min(0).default(0).example(15).description('How many parallel IMAP connections are alowed'),
                    receivedMax: Joi.number().min(0).default(0).example(60).description('How many messages can be received from MX during 60 seconds'),

                    fromWhitelist: Joi.array()
                        .items(Joi.string().trim().max(128))
                        .example(['user@alternative.domain', '*@example.com'])
                        .description('A list of additional email addresses this user can send mail from. Wildcard is allowed.'),

                    tags: tagsArraySchema.example(['status:user', 'account:example.com']).description('A list of tags associated with this user'),

                    uploadSentMessages: booleanSchema
                        .default(false)
                        .example(false)
                        .description(
                            'If true then all messages sent through MSA are also uploaded to the Sent Mail folder. Might cause duplicates with some email clients, so disabled by default.'
                        ),

                    disabledScopes: Joi.array()
                        .items(Joi.string().valid(...consts.SCOPES))
                        .unique()
                        .default([])
                        .example(['imap', 'pop3', 'smtp'])
                        .description('List of scopes that are disabled for this user'),

                    metaData: metaDataSchema
                        .label('metaData')
                        .example({ accountIcon: 'avatar.png' })
                        .description('Optional metadata, must be an object or JSON formatted string'),
                    internalData: metaDataSchema
                        .label('internalData')
                        .example({ inTrial: true })
                        .description(
                            'Optional metadata for internal use, must be an object or JSON formatted string of an object. Not available for user-role tokens'
                        ),

                    pubKey: pubKeySchema.allow(''),
                    encryptMessages: booleanSchema.default(false).example(false).description('Are messages automatically encrypted'),
                    encryptForwarded: booleanSchema.default(false).example(false).description('Are forwarded messages encrypted'),

                    disable2fa: booleanSchema.example(false).description('If true, then disables 2FA for this user'),

                    disabled: booleanSchema
                        .example(false)
                        .description('Is the account disabled or not. Disabled user can not authenticate or receive any new mail'),

                    suspended: booleanSchema
                        .example(false)
                        .description('Is the account suspended or not. Suspended user can not authenticate, but they can receive mail')
                }).label('UpdateUserPayload')
            },

            response: {
                schema: Joi.object({
                    success: Joi.boolean().example(true).required().description('Was the query successful or not'),
                    id: userIdSchema
                }).label('UpdateUserReponse'),
                failAction: 'log'
            }
        }
    });

    server.route({
        method: 'PUT',
        path: '/users/{user}/logout',

        async handler(request) {
            // permissions check
            let permission;
            if (request.app.user && request.app.user === request.params.user) {
                permission = roles.can(request.app.role).readOwn('users');
            } else {
                permission = roles.can(request.app.role).readAny('users');
            }
            request.validateAcl(permission);

            let success;
            try {
                success = await userHandler.logout(request.params.user, request.payload.reason || 'Logout requested from API');
            } catch (err) {
                let error = Boom.boomify(err, { statusCode: 500 });
                error.output.payload.code = err.code || 'InternalError';
                throw error;
            }

            return {
                success,
                id: request.params.user
            };
        },

        options: {
            description: 'Log out user',
            notes: 'This method logs out all user sessions in IMAP',
            tags: ['api', 'Users'],

            plugins: {},

            validate: {
                options: {
                    stripUnknown: false,
                    abortEarly: false,
                    convert: true
                },

                failAction,

                params: Joi.object({
                    user: userIdSchema.required()
                }).label('UserParams'),

                payload: Joi.object({
                    reason: Joi.string().empty('').max(128).example('Logour requested by password change').description('Reason for the logout request')
                }).label('RequestLogoutPayload')
            },

            response: {
                schema: Joi.object({
                    success: Joi.boolean().example(true).required().description('Was the query successful or not'),
                    id: userIdSchema
                }).label('RequestLogoutReponse'),
                failAction: 'log'
            }
        }
    });

    server.route({
        method: 'POST',
        path: '/users/{user}/quota/reset',

        async handler(request) {
            // permissions check
            let permission;
            if (request.app.user && request.app.user === request.params.user) {
                permission = roles.can(request.app.role).updateOwn('users');
            } else {
                permission = roles.can(request.app.role).updateAny('users');
            }
            request.validateAcl(permission);

            let user = new ObjectId(request.params.user);

            let userData;
            try {
                userData = await db.users.collection('users').findOne(
                    {
                        _id: user
                    },
                    {
                        projection: {
                            storageUsed: true
                        }
                    }
                );
            } catch (err) {
                let error = Boom.boomify(new Error('MongoDB Error: ' + err.message), { statusCode: 500 });
                error.output.payload.code = 'InternalDatabaseError';
                throw error;
            }

            if (!userData) {
                let error = Boom.boomify(new Error('This user does not exist'), { statusCode: 404 });
                error.output.payload.code = 'UserNotFound';
                throw error;
            }

            let storageData;
            try {
                // calculate mailbox size by aggregating the size's of all messages
                // NB! Scattered query
                storageData = await db.database
                    .collection('messages')
                    .aggregate([
                        {
                            $match: {
                                user
                            }
                        },
                        {
                            $group: {
                                _id: {
                                    user: '$user'
                                },
                                storageUsed: {
                                    $sum: '$size'
                                }
                            }
                        }
                    ])
                    .toArray();
            } catch (err) {
                let error = Boom.boomify(new Error('MongoDB Error: ' + err.message), { statusCode: 500 });
                error.output.payload.code = 'InternalDatabaseError';
                throw error;
            }

            let storageUsed = (storageData && storageData[0] && storageData[0].storageUsed) || 0;

            let updateResponse;
            try {
                // update quota counter
                updateResponse = await db.users.collection('users').findOneAndUpdate(
                    {
                        _id: userData._id
                    },
                    {
                        $set: {
                            storageUsed: Number(storageUsed) || 0
                        }
                    },
                    {
                        returnDocument: 'before',
                        projection: {
                            storageUsed: true
                        }
                    }
                );
            } catch (err) {
                let error = Boom.boomify(new Error('MongoDB Error: ' + err.message), { statusCode: 500 });
                error.output.payload.code = 'InternalDatabaseError';
                throw error;
            }

            if (!updateResponse || !updateResponse.value) {
                let error = Boom.boomify(new Error('This user does not exist'), { statusCode: 404 });
                error.output.payload.code = 'UserNotFound';
                throw error;
            }

            server.loggelf({
                short_message: '[QUOTA] reset',
                _mail_action: 'quota',
                _user: userData._id,
                _set: Number(storageUsed) || 0,
                _previous_storage_used: Number(updateResponse.value.storageUsed) || 0,
                _storage_used: Number(storageUsed) || 0
            });

            return permission.filter({
                success: true,
                id: userData._id.toString(),
                storageUsed: Number(storageUsed) || 0,
                previousStorageUsed: Number(updateResponse.value.storageUsed) || 0
            });
        },

        options: {
            description: 'Recalculate user quota',
            notes: 'This method recalculates quota usage for a user. Normally not needed, only use it if quota numbers are way off. This method is not transactional, so if the user is currently receiving new messages then the resulting value is not exact.',
            tags: ['api', 'Users'],

            plugins: {},

            validate: {
                options: {
                    stripUnknown: false,
                    abortEarly: false,
                    convert: true
                },

                failAction,

                params: Joi.object({
                    user: userIdSchema.required()
                }).label('UserParams')
            },

            response: {
                schema: Joi.object({
                    success: Joi.boolean().example(true).required().description('Was the query successful or not'),
                    id: userIdSchema,
                    storageUsed: Joi.number()
                        .example(1024 * 1024 * 16)
                        .description('Calculated storage usage'),
                    previousStorageUsed: Joi.number()
                        .example(1024 * 1024 * 23)
                        .description('Previously reported storage usage')
                }).label('UserQuotaResetReponse'),
                failAction: 'log'
            }
        }
    });

    server.route({
        method: 'POST',
        path: '/quota/reset',

        async handler(request) {
            // permissions check
            let permission = roles.can(request.app.role).updateAny('users');
            request.validateAcl(permission);

            let task;
            try {
                task = await taskHandler.add('quota', { dryRun: true });
            } catch (err) {
                let error = Boom.boomify(err, { statusCode: err.responseCode || 500 });
                error.output.payload.code = err.code;
                throw error;
            }

            return {
                success: true,
                task
            };
        },

        options: {
            description: 'Recalculate quota for all users',
            notes: 'This method recalculates quota usage for all users. Normally not needed, only use it if quota numbers are way off. This method is not transactional, so if the user is currently receiving new messages then the resulting value is not exact.',
            tags: ['api', 'Users'],

            plugins: {},

            validate: {
                options: {
                    stripUnknown: false,
                    abortEarly: false,
                    convert: true
                },

                failAction
            },

            response: {
                schema: Joi.object({
                    success: Joi.boolean().example(true).required().description('Was the query successful or not'),
                    task: mongoIdSchema.description('Scheduled task ID')
                }).label('UsersQuotaResetReponse'),
                failAction: 'log'
            }
        }
    });

    server.route({
        method: 'POST',
        path: '/users/{user}/password/reset',

        async handler(request) {
            // permissions check
            let permission = roles.can(request.app.role).updateAny('users');
            request.validateAcl(permission);

            let user = new ObjectId(request.params.user);

            let password;
            try {
                password = await userHandler.reset(user, request.payload);
            } catch (err) {
                let error = Boom.boomify(err, { statusCode: err.responseCode || 500 });
                error.output.payload.code = err.code;
                throw error;
            }

            return {
                success: true,
                id: user.toString(),
                password,
                validAfter: ((request.payload && request.payload.validAfter) || new Date()).toISOString()
            };
        },

        options: {
            description: 'Reset password for a user',
            notes: 'This method generates a new temporary password for a user. Additionally it removes all two-factor authentication settings.',
            tags: ['api', 'Users'],

            plugins: {},

            validate: {
                options: {
                    stripUnknown: false,
                    abortEarly: false,
                    convert: true
                },

                failAction,

                params: Joi.object({
                    user: userIdSchema.required()
                }).label('UserParams'),

                payload: Joi.object({
                    validAfter: Joi.date()
                        .empty('')
                        .example('2021-12-29T09:49:54.853Z')
                        .allow(false)
                        .default(false)
                        .description('Allow using the generated password not earlier than provided time')
                }).label('PasswordResetPayload')
            },

            response: {
                schema: Joi.object({
                    success: Joi.boolean().example(true).required().description('Was the query successful or not'),
                    id: userIdSchema,
                    password: Joi.string().example('lRqlclqpm3Cs').description('Generated temporary password'),
                    validAfter: Joi.date().example('2021-12-29T09:49:54.853Z').description('Allow using the generated password not earlier than provided time')
                }).label('PasswordResetReponse'),
                failAction: 'log'
            }
        }
    });

    server.route({
        method: 'DELETE',
        path: '/users/{user}',

        async handler(request) {
            // permissions check
            let permission = roles.can(request.app.role).deleteAny('users');
            request.validateAcl(permission);

            let user = new ObjectId(request.params.user);

            let deleteResponse;
            try {
                deleteResponse = await userHandler.delete(user, Object.assign({}, request.query));
            } catch (err) {
                let error = Boom.boomify(err, { statusCode: err.responseCode || 500 });
                error.output.payload.code = err.code;
                throw error;
            }

            return permission.filter(
                Object.assign(
                    {
                        id: user.toString(),
                        success: !!deleteResponse
                    },
                    deleteResponse || {}
                )
            );
        },

        options: {
            description: 'Delete a user',
            notes: 'This method deletes user and address entries from DB and schedules a background task to delete messages. You can call this method several times even if the user has already been deleted, in case there are still some pending messages.',
            tags: ['api', 'Users'],

            plugins: {},

            validate: {
                options: {
                    stripUnknown: false,
                    abortEarly: false,
                    convert: true
                },

                failAction,

                params: Joi.object({
                    user: userIdSchema.required()
                }).label('UserParams'),

                query: Joi.object({
                    deleteAfter: Joi.date()
                        .empty('')
                        .example('2021-12-29T09:49:54.853Z')
                        .description(
                            'Delete user entry from registry but keep all user data until provided date. User account is fully recoverable up to that date.'
                        )
                }).label('DeleteUserQuery')
            },

            response: {
                schema: Joi.object({
                    success: Joi.boolean().example(true).required().description('Was the query successful or not'),
                    id: userIdSchema,
                    addresses: Joi.object({
                        deleted: Joi.number().example(1).description('How many email addresses were cleared from the registry')
                    }).label('DeletedAddressesInfo'),
                    deleteAfter: Joi.date()
                        .example('2021-12-29T09:49:54.853Z')
                        .description('Delete user entry from registry but keep all user data until provided date.'),
                    task: mongoIdSchema.description('Scheduled task ID')
                }).label('DeleteUserReponse'),
                failAction: 'log'
            }
        }
    });

    server.route({
        method: 'GET',
        path: '/users/{user}/restore',

        async handler(request) {
            // permissions check
            let permission = roles.can(request.app.role).readAny('users');
            request.validateAcl(permission);

            let user = new ObjectId(request.params.user);

            let userInfo;
            try {
                userInfo = await userHandler.restoreInfo(user);
            } catch (err) {
                let error = Boom.boomify(err, { statusCode: err.responseCode || 500 });
                error.output.payload.code = err.code;
                throw error;
            }

            return permission.filter(
                Object.assign(
                    {
                        success: !!userInfo
                    },
                    userInfo
                )
            );
        },

        options: {
            description: 'Return recovery info for a deleted user',
            notes: 'Checks if and what kind of data can be recovered for a deleted user',
            tags: ['api', 'Users'],

            plugins: {},

            validate: {
                options: {
                    stripUnknown: false,
                    abortEarly: false,
                    convert: true
                },

                failAction,

                params: Joi.object({
                    user: userIdSchema.required()
                }).label('UserParams')
            },

            response: {
                schema: Joi.object({
                    success: Joi.boolean().example(true).required().description('Was the query successful or not'),
                    id: userIdSchema,
                    username: userUsernameSchema,
                    storageUsed: Joi.number()
                        .example(1024 * 1024 * 16)
                        .description('Calculated storage usage'),
                    tags: tagsArraySchema.example(['status:user', 'account:example.com']).description('A list of tags associated with the user'),
                    deleted: Joi.date().example('2021-12-29T09:49:54.853Z').description('Datestring of the time the user was deleted'),
                    recoverableAddresses: Joi.array()
                        .items(Joi.string().email())
                        .example(['user@example.com'])
                        .description('List of email addresses that can be restored')
                }).label('RestoreUserInfoReponse'),
                failAction: 'log'
            }
        }
    });

    server.route({
        method: 'POST',
        path: '/users/{user}/restore',

        async handler(request) {
            // permissions check

            let permission = roles.can(request.app.role).updateAny('users');
            request.validateAcl(permission);

            let user = new ObjectId(request.params.user);

            let task;
            try {
                task = await userHandler.restore(user, Object.assign({}, request.payload));
            } catch (err) {
                let error = Boom.boomify(err, { statusCode: err.responseCode || 500 });
                error.output.payload.code = err.code;
                throw error;
            }

            return permission.filter(
                Object.assign(
                    {
                        success: !!task,
                        code: task && task.task ? 'TaskCancelled' : 'RequestProcessed'
                    },
                    task || {}
                )
            );
        },

        options: {
            description: 'Cancel user deletion task',
            notes: 'Use this endpoint to cancel a timed deletion task scheduled by `DELETE /user/{user}`. If user data is not yet deleted then the account is fully recovered, except any email addresses that might have been already recycled',
            tags: ['api', 'Users'],

            plugins: {},

            validate: {
                options: {
                    stripUnknown: false,
                    abortEarly: false,
                    convert: true
                },

                failAction,

                params: Joi.object({
                    user: userIdSchema.required()
                }).label('UserParams')
            },

            response: {
                schema: Joi.object({
                    success: Joi.boolean().example(true).required().description('Was the query successful or not'),
                    id: userIdSchema,

                    code: Joi.string().valid('TaskCancelled', 'RequestProcessed').description('Request status'),

                    task: mongoIdSchema.description('Cancelled task ID'),
                    addresses: Joi.object({
                        recovered: Joi.number().example(1).description('How many addresses were able to recover. Recycled addresses can not be recovered.'),
                        main: Joi.string()
                            .email()
                            .example('john@example.com')
                            .description(
                                'What is the default address of the account. If not set then the default address was already recycled and can not be recovered.'
                            )
                    })
                }).label('RestoreUserInfoReponse'),
                failAction: 'log'
            }
        }
    });
};<|MERGE_RESOLUTION|>--- conflicted
+++ resolved
@@ -13,7 +13,7 @@
 const roles = require('../roles');
 const imapTools = require('../../imap-core/lib/imap-tools');
 
-const { getKeyInfo, escapeRegexStr, uview, formatMetaData, failAction, normalizeAddress } = require('../tools');
+const { getKeyInfo, escapeRegexStr, uview, formatMetaData, failAction, normalizeAddress, getEnabled2fa } = require('../tools');
 const {
     nextPageCursorSchema,
     previousPageCursorSchema,
@@ -189,7 +189,7 @@
                         address: userData.address,
                         tags: userData.tags || [],
                         targets: userData.targets && userData.targets.map(t => t.value),
-                        enabled2fa: tools.getEnabled2fa(userData.enabled2fa),
+                        enabled2fa: getEnabled2fa(userData.enabled2fa),
                         autoreply: !!userData.autoreply,
                         encryptMessages: !!userData.encryptMessages,
                         encryptForwarded: !!userData.encryptForwarded,
@@ -793,27 +793,9 @@
                 errors.notify(err, { userId: user, source: 'pgp' });
             }
 
-<<<<<<< HEAD
             return permission.filter({
                 success: true,
                 id: user.toString(),
-=======
-            res.json(
-                permission.filter({
-                    success: true,
-                    id: user.toString(),
-
-                    username: userData.username,
-                    name: userData.name,
-
-                    address: userData.address,
-
-                    language: userData.language,
-                    retention: userData.retention || false,
-
-                    enabled2fa: tools.getEnabled2fa(userData.enabled2fa),
-                    autoreply: !!userData.autoreply,
->>>>>>> db05cd56
 
                 username: userData.username,
                 name: userData.name,
@@ -825,7 +807,7 @@
 
                 retention: userData.retention || false,
 
-                enabled2fa: Array.isArray(userData.enabled2fa) ? userData.enabled2fa : [].concat(userData.enabled2fa ? 'totp' : []),
+                enabled2fa: getEnabled2fa(userData.enabled2fa),
                 autoreply: !!userData.autoreply,
 
                 encryptMessages: userData.encryptMessages,
